--- conflicted
+++ resolved
@@ -10,12 +10,8 @@
 
     use alloc::vec;
 
-<<<<<<< HEAD
     use alloy_sol_types::sol;
-    use stylus_sdk::stylus_proc::sol_interface;
-=======
     use stylus_sdk::prelude::sol_interface;
->>>>>>> 9e840ca5
 
     sol_interface! {
         /// Solidity Interface of the ERC-20 token.
