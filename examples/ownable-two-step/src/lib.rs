#![cfg_attr(not(test), no_main)]
extern crate alloc;

use alloc::vec::Vec;

use alloy_primitives::{Address, U256};
use openzeppelin_stylus::{
    access::{ownable, ownable_two_step::Ownable2Step},
    token::erc20::{self, Erc20, IErc20},
};
use stylus_sdk::prelude::*;

#[derive(SolidityError, Debug)]
enum Error {
    Erc20(erc20::Error),
    Ownable(ownable::Error),
}

#[entrypoint]
#[storage]
struct Ownable2StepExample {
    #[borrow]
    erc20: Erc20,
    #[borrow]
    ownable: Ownable2Step,
}

#[public]
#[inherit(Erc20, Ownable2Step)]
impl Ownable2StepExample {
<<<<<<< HEAD
    #[constructor]
    pub fn constructor(
        &mut self,
        initial_owner: Address,
    ) -> Result<(), Vec<u8>> {
        Ok(self.ownable.constructor(initial_owner)?)
    }

    pub fn transfer(
        &mut self,
        to: Address,
        value: U256,
    ) -> Result<(), Vec<u8>> {
=======
    fn transfer(&mut self, to: Address, value: U256) -> Result<(), Error> {
>>>>>>> 9e840ca5
        self.ownable.only_owner()?;
        self.erc20.transfer(to, value)?;
        Ok(())
    }
}<|MERGE_RESOLUTION|>--- conflicted
+++ resolved
@@ -28,23 +28,12 @@
 #[public]
 #[inherit(Erc20, Ownable2Step)]
 impl Ownable2StepExample {
-<<<<<<< HEAD
     #[constructor]
-    pub fn constructor(
-        &mut self,
-        initial_owner: Address,
-    ) -> Result<(), Vec<u8>> {
+    fn constructor(&mut self, initial_owner: Address) -> Result<(), Error> {
         Ok(self.ownable.constructor(initial_owner)?)
     }
 
-    pub fn transfer(
-        &mut self,
-        to: Address,
-        value: U256,
-    ) -> Result<(), Vec<u8>> {
-=======
     fn transfer(&mut self, to: Address, value: U256) -> Result<(), Error> {
->>>>>>> 9e840ca5
         self.ownable.only_owner()?;
         self.erc20.transfer(to, value)?;
         Ok(())
