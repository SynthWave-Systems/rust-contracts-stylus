#![cfg_attr(not(test), no_main)]
extern crate alloc;

use alloc::vec::Vec;

use alloy_primitives::{Address, U256};
use openzeppelin_stylus::token::erc20::{
    self, extensions::Erc20Metadata, Erc20,
};
use stylus_sdk::prelude::{entrypoint, public, storage, *};

#[entrypoint]
#[storage]
struct Erc20Example {
    #[borrow]
    erc20: Erc20,
    #[borrow]
    metadata: Erc20Metadata,
}

#[public]
#[inherit(Erc20, Erc20Metadata)]
impl Erc20Example {
<<<<<<< HEAD
    #[constructor]
    pub fn constructor(&mut self, name: String, symbol: String) {
        self.metadata.constructor(name, symbol);
    }

    pub fn mint(
=======
    fn mint(
>>>>>>> 9e840ca5
        &mut self,
        account: Address,
        value: U256,
    ) -> Result<(), erc20::Error> {
        self.erc20._mint(account, value)
    }
}<|MERGE_RESOLUTION|>--- conflicted
+++ resolved
@@ -7,7 +7,7 @@
 use openzeppelin_stylus::token::erc20::{
     self, extensions::Erc20Metadata, Erc20,
 };
-use stylus_sdk::prelude::{entrypoint, public, storage, *};
+use stylus_sdk::prelude::*;
 
 #[entrypoint]
 #[storage]
@@ -21,16 +21,12 @@
 #[public]
 #[inherit(Erc20, Erc20Metadata)]
 impl Erc20Example {
-<<<<<<< HEAD
     #[constructor]
-    pub fn constructor(&mut self, name: String, symbol: String) {
+    fn constructor(&mut self, name: String, symbol: String) {
         self.metadata.constructor(name, symbol);
     }
 
-    pub fn mint(
-=======
     fn mint(
->>>>>>> 9e840ca5
         &mut self,
         account: Address,
         value: U256,
