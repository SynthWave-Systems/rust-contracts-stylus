#![cfg(feature = "e2e")]

use abi::Erc20;
use alloy::{
<<<<<<< HEAD
    network::ReceiptResponse,
    primitives::{uint, Address, U256},
=======
    primitives::{Address, U256},
>>>>>>> 111b166f
    sol,
    sol_types::SolConstructor,
};
use e2e::{
    receipt, send, watch, Account, EventExt, Panic, PanicCode, ReceiptExt,
    Revert,
};
use eyre::Result;

mod abi;

sol!("src/constructor.sol");

const TOKEN_NAME: &str = "Test Token";
const TOKEN_SYMBOL: &str = "TTK";
const CAP: U256 = uint!(1_000_000_U256);

async fn deploy(
    rpc_url: &str,
    private_key: &str,
    cap: Option<U256>,
) -> eyre::Result<Address> {
    let args = Erc20Example::constructorCall {
        name_: TOKEN_NAME.to_owned(),
        symbol_: TOKEN_SYMBOL.to_owned(),
        cap_: cap.unwrap_or(CAP),
    };
    let args = alloy::hex::encode(args.abi_encode());
    e2e::deploy(rpc_url, private_key, Some(args)).await?.address()
}

// ============================================================================
// Integration Tests: ERC-20 Token + Metadata Extension
// ============================================================================

#[e2e::test]
async fn constructs(alice: Account) -> Result<()> {
    let contract_addr = deploy(alice.url(), &alice.pk(), None).await?;
    let contract = Erc20::new(contract_addr, &alice.wallet);

    let Erc20::nameReturn { name } = contract.name().call().await?;
    let Erc20::symbolReturn { symbol } = contract.symbol().call().await?;
    let Erc20::capReturn { cap } = contract.cap().call().await?;
    let Erc20::decimalsReturn { decimals } = contract.decimals().call().await?;
    let Erc20::totalSupplyReturn { totalSupply: total_supply } =
        contract.totalSupply().call().await?;

    assert_eq!(name, TOKEN_NAME.to_owned());
    assert_eq!(symbol, TOKEN_SYMBOL.to_owned());
    assert_eq!(cap, CAP);
    assert_eq!(decimals, 10);
    assert_eq!(total_supply, U256::ZERO);
    Ok(())
}

#[e2e::test]
async fn mints(alice: Account) -> Result<()> {
    let contract_addr = deploy(alice.url(), &alice.pk(), None).await?;
    let contract = Erc20::new(contract_addr, &alice.wallet);
    let alice_addr = alice.address();

    let Erc20::balanceOfReturn { balance: initial_balance } =
        contract.balanceOf(alice_addr).call().await?;
    let Erc20::totalSupplyReturn { totalSupply: initial_supply } =
        contract.totalSupply().call().await?;

    assert_eq!(U256::ZERO, initial_balance);
    assert_eq!(U256::ZERO, initial_supply);

    let one = uint!(1_U256);
    let receipt = receipt!(contract.mint(alice_addr, one))?;
    assert!(receipt.emits(Erc20::Transfer {
        from: Address::ZERO,
        to: alice_addr,
        value: one,
    }));

    let Erc20::balanceOfReturn { balance } =
        contract.balanceOf(alice_addr).call().await?;
    let Erc20::totalSupplyReturn { totalSupply: total_supply } =
        contract.totalSupply().call().await?;

    assert_eq!(initial_balance + one, balance);
    assert_eq!(initial_supply + one, total_supply);
    Ok(())
}

#[e2e::test]
async fn mints_rejects_invalid_receiver(alice: Account) -> Result<()> {
    let contract_addr = deploy(alice.url(), &alice.pk(), None).await?;
    let contract = Erc20::new(contract_addr, &alice.wallet);
    let invalid_receiver = Address::ZERO;

    let Erc20::balanceOfReturn { balance: initial_balance } =
        contract.balanceOf(invalid_receiver).call().await?;
    let Erc20::totalSupplyReturn { totalSupply: initial_supply } =
        contract.totalSupply().call().await?;

    let value = uint!(10_U256);
    let err = send!(contract.mint(invalid_receiver, value))
        .expect_err("should not mint tokens for Address::ZERO");
    assert!(err.reverted_with(Erc20::ERC20InvalidReceiver {
        receiver: invalid_receiver
    }));

    let Erc20::balanceOfReturn { balance } =
        contract.balanceOf(invalid_receiver).call().await?;
    let Erc20::totalSupplyReturn { totalSupply: total_supply } =
        contract.totalSupply().call().await?;

    assert_eq!(initial_balance, balance);
    assert_eq!(initial_supply, total_supply);
    Ok(())
}

#[e2e::test]
async fn mints_rejects_overflow(alice: Account) -> Result<()> {
    let max_cap = U256::MAX;

    let contract_addr = deploy(alice.url(), &alice.pk(), Some(max_cap)).await?;
    let contract = Erc20::new(contract_addr, &alice.wallet);
    let alice_addr = alice.address();

    let one = uint!(1_U256);

    let _ = watch!(contract.mint(alice_addr, max_cap))?;

    let Erc20::balanceOfReturn { balance: initial_balance } =
        contract.balanceOf(alice_addr).call().await?;
    let Erc20::totalSupplyReturn { totalSupply: initial_supply } =
        contract.totalSupply().call().await?;

    assert_eq!(initial_supply, max_cap);
    assert_eq!(initial_balance, max_cap);

    let err = send!(contract.mint(alice_addr, one))
        .expect_err("should not exceed U256::MAX");

    assert!(err.panicked_with(PanicCode::ArithmeticOverflow));

    let Erc20::balanceOfReturn { balance } =
        contract.balanceOf(alice_addr).call().await?;
    let Erc20::totalSupplyReturn { totalSupply: total_supply } =
        contract.totalSupply().call().await?;

    assert_eq!(initial_balance, balance);
    assert_eq!(initial_supply, total_supply);
    Ok(())
}

#[e2e::test]
async fn transfers(alice: Account, bob: Account) -> Result<()> {
    let contract_addr = deploy(alice.url(), &alice.pk(), None).await?;
    let contract_alice = Erc20::new(contract_addr, &alice.wallet);
    let alice_addr = alice.address();
    let bob_addr = bob.address();

    let balance = uint!(10_U256);
    let value = uint!(1_U256);

    let _ = watch!(contract_alice.mint(alice.address(), balance))?;

    let Erc20::balanceOfReturn { balance: initial_alice_balance } =
        contract_alice.balanceOf(alice_addr).call().await?;
    let Erc20::balanceOfReturn { balance: initial_bob_balance } =
        contract_alice.balanceOf(bob_addr).call().await?;
    let Erc20::totalSupplyReturn { totalSupply: initial_supply } =
        contract_alice.totalSupply().call().await?;

    let receipt = receipt!(contract_alice.transfer(bob_addr, value))?;

    let Erc20::balanceOfReturn { balance: alice_balance } =
        contract_alice.balanceOf(alice_addr).call().await?;
    let Erc20::balanceOfReturn { balance: bob_balance } =
        contract_alice.balanceOf(bob_addr).call().await?;
    let Erc20::totalSupplyReturn { totalSupply: supply } =
        contract_alice.totalSupply().call().await?;

    assert!(receipt.emits(Erc20::Transfer {
        from: alice_addr,
        to: bob_addr,
        value
    }));

    assert_eq!(initial_alice_balance - value, alice_balance);
    assert_eq!(initial_bob_balance + value, bob_balance);
    assert_eq!(initial_supply, supply);

    Ok(())
}

#[e2e::test]
async fn transfer_rejects_insufficient_balance(
    alice: Account,
    bob: Account,
) -> Result<()> {
    let contract_addr = deploy(alice.url(), &alice.pk(), None).await?;
    let contract_alice = Erc20::new(contract_addr, &alice.wallet);
    let alice_addr = alice.address();
    let bob_addr = bob.address();

    let balance = uint!(10_U256);
    let value = uint!(11_U256);

    let _ = watch!(contract_alice.mint(alice.address(), balance))?;

    let Erc20::balanceOfReturn { balance: initial_alice_balance } =
        contract_alice.balanceOf(alice_addr).call().await?;
    let Erc20::balanceOfReturn { balance: initial_bob_balance } =
        contract_alice.balanceOf(bob_addr).call().await?;
    let Erc20::totalSupplyReturn { totalSupply: initial_supply } =
        contract_alice.totalSupply().call().await?;

    let err = send!(contract_alice.transfer(bob_addr, value))
        .expect_err("should not transfer when insufficient balance");
    assert!(err.reverted_with(Erc20::ERC20InsufficientBalance {
        sender: alice_addr,
        balance,
        needed: value
    }));

    let Erc20::balanceOfReturn { balance: alice_balance } =
        contract_alice.balanceOf(alice_addr).call().await?;
    let Erc20::balanceOfReturn { balance: bob_balance } =
        contract_alice.balanceOf(bob_addr).call().await?;
    let Erc20::totalSupplyReturn { totalSupply: supply } =
        contract_alice.totalSupply().call().await?;

    assert_eq!(initial_alice_balance, alice_balance);
    assert_eq!(initial_bob_balance, bob_balance);
    assert_eq!(initial_supply, supply);

    Ok(())
}

#[e2e::test]
async fn transfer_rejects_invalid_receiver(alice: Account) -> Result<()> {
    let contract_addr = deploy(alice.url(), &alice.pk(), None).await?;
    let contract_alice = Erc20::new(contract_addr, &alice.wallet);
    let alice_addr = alice.address();
    let invalid_receiver = Address::ZERO;

    let balance = uint!(10_U256);
    let value = uint!(1_U256);

    let _ = watch!(contract_alice.mint(alice.address(), balance))?;

    let Erc20::balanceOfReturn { balance: initial_alice_balance } =
        contract_alice.balanceOf(alice_addr).call().await?;
    let Erc20::balanceOfReturn { balance: initial_receiver_balance } =
        contract_alice.balanceOf(invalid_receiver).call().await?;
    let Erc20::totalSupplyReturn { totalSupply: initial_supply } =
        contract_alice.totalSupply().call().await?;

    let err = send!(contract_alice.transfer(invalid_receiver, value))
        .expect_err("should not transfer to Address::ZERO");
    assert!(err.reverted_with(Erc20::ERC20InvalidReceiver {
        receiver: invalid_receiver
    }));

    let Erc20::balanceOfReturn { balance: alice_balance } =
        contract_alice.balanceOf(alice_addr).call().await?;
    let Erc20::balanceOfReturn { balance: receiver_balance } =
        contract_alice.balanceOf(invalid_receiver).call().await?;
    let Erc20::totalSupplyReturn { totalSupply: supply } =
        contract_alice.totalSupply().call().await?;

    assert_eq!(initial_alice_balance, alice_balance);
    assert_eq!(initial_receiver_balance, receiver_balance);
    assert_eq!(initial_supply, supply);

    Ok(())
}

#[e2e::test]
async fn approves(alice: Account, bob: Account) -> Result<()> {
    let contract_addr = deploy(alice.url(), &alice.pk(), None).await?;
    let contract = Erc20::new(contract_addr, &alice.wallet);
    let alice_addr = alice.address();
    let bob_addr = bob.address();

    let one = uint!(1_U256);
    let ten = uint!(10_U256);

    let Erc20::allowanceReturn { allowance: initial_alice_bob_allowance } =
        contract.allowance(alice_addr, bob_addr).call().await?;
    let Erc20::allowanceReturn { allowance: initial_bob_alice_allowance } =
        contract.allowance(bob_addr, alice_addr).call().await?;
    let Erc20::balanceOfReturn { balance: initial_alice_balance } =
        contract.balanceOf(alice_addr).call().await?;
    let Erc20::balanceOfReturn { balance: initial_bob_balance } =
        contract.balanceOf(bob_addr).call().await?;
    let Erc20::totalSupplyReturn { totalSupply: initial_supply } =
        contract.totalSupply().call().await?;

    assert_eq!(U256::ZERO, initial_alice_bob_allowance);
    assert_eq!(U256::ZERO, initial_bob_alice_allowance);

    let receipt = receipt!(contract.approve(bob_addr, one))?;
    assert!(receipt.emits(Erc20::Approval {
        owner: alice_addr,
        spender: bob_addr,
        value: one,
    }));

    let Erc20::allowanceReturn { allowance: alice_bob_allowance } =
        contract.allowance(alice_addr, bob_addr).call().await?;
    let Erc20::allowanceReturn { allowance: bob_alice_allowance } =
        contract.allowance(bob_addr, alice_addr).call().await?;

    assert_eq!(initial_alice_bob_allowance + one, alice_bob_allowance);
    assert_eq!(initial_bob_alice_allowance, bob_alice_allowance);

    let receipt = receipt!(contract.approve(bob_addr, ten))?;
    assert!(receipt.emits(Erc20::Approval {
        owner: alice_addr,
        spender: bob_addr,
        value: ten,
    }));

    let Erc20::allowanceReturn { allowance: alice_bob_allowance } =
        contract.allowance(alice_addr, bob_addr).call().await?;
    let Erc20::allowanceReturn { allowance: bob_alice_allowance } =
        contract.allowance(bob_addr, alice_addr).call().await?;

    let Erc20::balanceOfReturn { balance: alice_balance } =
        contract.balanceOf(alice_addr).call().await?;
    let Erc20::balanceOfReturn { balance: bob_balance } =
        contract.balanceOf(bob_addr).call().await?;
    let Erc20::totalSupplyReturn { totalSupply: supply } =
        contract.totalSupply().call().await?;

    assert_eq!(initial_alice_bob_allowance + ten, alice_bob_allowance);
    assert_eq!(initial_bob_alice_allowance, bob_alice_allowance);
    assert_eq!(initial_alice_balance, alice_balance);
    assert_eq!(initial_bob_balance, bob_balance);
    assert_eq!(initial_supply, supply);

    Ok(())
}

#[e2e::test]
async fn approve_rejects_invalid_spender(alice: Account) -> Result<()> {
    let contract_addr = deploy(alice.url(), &alice.pk(), None).await?;
    let contract = Erc20::new(contract_addr, &alice.wallet);
    let alice_addr = alice.address();
    let invalid_spender = Address::ZERO;

    let ten = uint!(10_U256);

    let Erc20::allowanceReturn { allowance: initial_alice_spender_allowance } =
        contract.allowance(alice_addr, invalid_spender).call().await?;
    let Erc20::allowanceReturn { allowance: initial_spender_alice_allowance } =
        contract.allowance(invalid_spender, alice_addr).call().await?;
    let Erc20::balanceOfReturn { balance: initial_alice_balance } =
        contract.balanceOf(alice_addr).call().await?;
    let Erc20::balanceOfReturn { balance: initial_spender_balance } =
        contract.balanceOf(invalid_spender).call().await?;
    let Erc20::totalSupplyReturn { totalSupply: initial_supply } =
        contract.totalSupply().call().await?;

    assert_eq!(U256::ZERO, initial_alice_spender_allowance);
    assert_eq!(U256::ZERO, initial_spender_alice_allowance);

    let err = send!(contract.approve(invalid_spender, ten))
        .expect_err("should not approve for Address::ZERO");

    assert!(err.reverted_with(Erc20::ERC20InvalidSpender {
        spender: invalid_spender
    }));

    let Erc20::allowanceReturn { allowance: alice_spender_allowance } =
        contract.allowance(alice_addr, invalid_spender).call().await?;
    let Erc20::allowanceReturn { allowance: spender_alice_allowance } =
        contract.allowance(invalid_spender, alice_addr).call().await?;
    let Erc20::balanceOfReturn { balance: alice_balance } =
        contract.balanceOf(alice_addr).call().await?;
    let Erc20::balanceOfReturn { balance: spender_balance } =
        contract.balanceOf(invalid_spender).call().await?;
    let Erc20::totalSupplyReturn { totalSupply: supply } =
        contract.totalSupply().call().await?;

    assert_eq!(initial_alice_spender_allowance, alice_spender_allowance);
    assert_eq!(initial_spender_alice_allowance, spender_alice_allowance);
    assert_eq!(initial_alice_balance, alice_balance);
    assert_eq!(initial_spender_balance, spender_balance);
    assert_eq!(initial_supply, supply);

    Ok(())
}

#[e2e::test]
async fn transfers_from(alice: Account, bob: Account) -> Result<()> {
    let contract_addr = deploy(alice.url(), &alice.pk(), None).await?;
    let contract_alice = Erc20::new(contract_addr, &alice.wallet);
    let contract_bob = Erc20::new(contract_addr, &bob.wallet);

    let alice_addr = alice.address();
    let bob_addr = bob.address();

    let balance = uint!(10_U256);
    let value = uint!(1_U256);

    let _ = watch!(contract_alice.mint(alice.address(), balance))?;

    let Erc20::balanceOfReturn { balance: initial_alice_balance } =
        contract_alice.balanceOf(alice_addr).call().await?;
    let Erc20::balanceOfReturn { balance: initial_bob_balance } =
        contract_alice.balanceOf(bob_addr).call().await?;
    let Erc20::totalSupplyReturn { totalSupply: initial_supply } =
        contract_alice.totalSupply().call().await?;

    let _ = watch!(contract_alice.approve(bob_addr, balance))?;

    let Erc20::allowanceReturn { allowance: initial_allowance } =
        contract_alice.allowance(alice_addr, bob_addr).call().await?;

    let receipt =
        receipt!(contract_bob.transferFrom(alice_addr, bob_addr, value))?;

    let Erc20::balanceOfReturn { balance: alice_balance } =
        contract_alice.balanceOf(alice_addr).call().await?;
    let Erc20::balanceOfReturn { balance: bob_balance } =
        contract_alice.balanceOf(bob_addr).call().await?;
    let Erc20::totalSupplyReturn { totalSupply: supply } =
        contract_alice.totalSupply().call().await?;
    let Erc20::allowanceReturn { allowance } =
        contract_alice.allowance(alice_addr, bob_addr).call().await?;

    assert!(receipt.emits(Erc20::Transfer {
        from: alice_addr,
        to: bob_addr,
        value
    }));

    assert_eq!(initial_alice_balance - value, alice_balance);
    assert_eq!(initial_bob_balance + value, bob_balance);
    assert_eq!(initial_supply, supply);
    assert_eq!(initial_allowance - value, allowance);

    Ok(())
}

#[e2e::test]
async fn transfer_from_reverts_insufficient_balance(
    alice: Account,
    bob: Account,
) -> Result<()> {
    let contract_addr = deploy(alice.url(), &alice.pk(), None).await?;
    let contract_alice = Erc20::new(contract_addr, &alice.wallet);
    let contract_bob = Erc20::new(contract_addr, &bob.wallet);

    let alice_addr = alice.address();
    let bob_addr = bob.address();

    let balance = uint!(1_U256);
    let value = uint!(10_U256);

    let _ = watch!(contract_alice.mint(alice.address(), balance))?;

    let Erc20::balanceOfReturn { balance: initial_alice_balance } =
        contract_alice.balanceOf(alice_addr).call().await?;
    let Erc20::balanceOfReturn { balance: initial_bob_balance } =
        contract_alice.balanceOf(bob_addr).call().await?;
    let Erc20::totalSupplyReturn { totalSupply: initial_supply } =
        contract_alice.totalSupply().call().await?;

    let _ = watch!(contract_alice.approve(bob_addr, value))?;

    let Erc20::allowanceReturn { allowance: initial_allowance } =
        contract_alice.allowance(alice_addr, bob_addr).call().await?;

    let err = send!(contract_bob.transferFrom(alice_addr, bob_addr, value))
        .expect_err("should not transfer when insufficient balance");

    assert!(err.reverted_with(Erc20::ERC20InsufficientBalance {
        sender: alice_addr,
        balance,
        needed: value
    }));

    let Erc20::balanceOfReturn { balance: alice_balance } =
        contract_alice.balanceOf(alice_addr).call().await?;
    let Erc20::balanceOfReturn { balance: bob_balance } =
        contract_alice.balanceOf(bob_addr).call().await?;
    let Erc20::totalSupplyReturn { totalSupply: supply } =
        contract_alice.totalSupply().call().await?;
    let Erc20::allowanceReturn { allowance } =
        contract_alice.allowance(alice_addr, bob_addr).call().await?;

    assert_eq!(initial_alice_balance, alice_balance);
    assert_eq!(initial_bob_balance, bob_balance);
    assert_eq!(initial_supply, supply);
    assert_eq!(initial_allowance, allowance);

    Ok(())
}

#[e2e::test]
async fn transfer_from_rejects_insufficient_allowance(
    alice: Account,
    bob: Account,
) -> Result<()> {
    let contract_addr = deploy(alice.url(), &alice.pk(), None).await?;
    let contract_alice = Erc20::new(contract_addr, &alice.wallet);
    let contract_bob = Erc20::new(contract_addr, &bob.wallet);

    let alice_addr = alice.address();
    let bob_addr = bob.address();

    let balance = uint!(10_U256);
    let value = uint!(1_U256);

    let _ = watch!(contract_alice.mint(alice.address(), balance))?;

    let Erc20::balanceOfReturn { balance: initial_alice_balance } =
        contract_alice.balanceOf(alice_addr).call().await?;
    let Erc20::balanceOfReturn { balance: initial_bob_balance } =
        contract_alice.balanceOf(bob_addr).call().await?;
    let Erc20::totalSupplyReturn { totalSupply: initial_supply } =
        contract_alice.totalSupply().call().await?;

    let Erc20::allowanceReturn { allowance: initial_allowance } =
        contract_alice.allowance(alice_addr, bob_addr).call().await?;

    assert_eq!(initial_allowance, U256::ZERO);

    let err = send!(contract_bob.transferFrom(alice_addr, bob_addr, value))
        .expect_err("should not transfer when insufficient allowance");

    assert!(err.reverted_with(Erc20::ERC20InsufficientAllowance {
        spender: bob_addr,
        allowance: U256::ZERO,
        needed: value
    }));

    let Erc20::balanceOfReturn { balance: alice_balance } =
        contract_alice.balanceOf(alice_addr).call().await?;
    let Erc20::balanceOfReturn { balance: bob_balance } =
        contract_alice.balanceOf(bob_addr).call().await?;
    let Erc20::totalSupplyReturn { totalSupply: supply } =
        contract_alice.totalSupply().call().await?;
    let Erc20::allowanceReturn { allowance } =
        contract_alice.allowance(alice_addr, bob_addr).call().await?;

    assert_eq!(initial_alice_balance, alice_balance);
    assert_eq!(initial_bob_balance, bob_balance);
    assert_eq!(initial_supply, supply);
    assert_eq!(initial_allowance, allowance);

    Ok(())
}

#[e2e::test]
async fn transfer_from_rejects_invalid_receiver(
    alice: Account,
    bob: Account,
) -> Result<()> {
    let contract_addr = deploy(alice.url(), &alice.pk(), None).await?;
    let contract_alice = Erc20::new(contract_addr, &alice.wallet);
    let contract_bob = Erc20::new(contract_addr, &bob.wallet);

    let alice_addr = alice.address();
    let bob_addr = bob.address();
    let invalid_receiver = Address::ZERO;

    let balance = uint!(10_U256);
    let value = uint!(1_U256);

    let _ = watch!(contract_alice.mint(alice.address(), balance))?;

    let Erc20::balanceOfReturn { balance: initial_alice_balance } =
        contract_alice.balanceOf(alice_addr).call().await?;
    let Erc20::balanceOfReturn { balance: initial_receiver_balance } =
        contract_alice.balanceOf(invalid_receiver).call().await?;
    let Erc20::totalSupplyReturn { totalSupply: initial_supply } =
        contract_alice.totalSupply().call().await?;

    let _ = watch!(contract_alice.approve(bob_addr, balance))?;

    let Erc20::allowanceReturn { allowance: initial_allowance } =
        contract_alice.allowance(alice_addr, bob_addr).call().await?;

    let err =
        send!(contract_bob.transferFrom(alice_addr, invalid_receiver, value))
            .expect_err("should not transfer to Address::ZERO");

    assert!(err.reverted_with(Erc20::ERC20InvalidReceiver {
        receiver: invalid_receiver
    }));

    let Erc20::balanceOfReturn { balance: alice_balance } =
        contract_alice.balanceOf(alice_addr).call().await?;
    let Erc20::balanceOfReturn { balance: receiver_balance } =
        contract_alice.balanceOf(bob_addr).call().await?;
    let Erc20::totalSupplyReturn { totalSupply: supply } =
        contract_alice.totalSupply().call().await?;
    let Erc20::allowanceReturn { allowance } =
        contract_alice.allowance(alice_addr, bob_addr).call().await?;

    assert_eq!(initial_alice_balance, alice_balance);
    assert_eq!(initial_receiver_balance, receiver_balance);
    assert_eq!(initial_supply, supply);
    assert_eq!(initial_allowance, allowance);

    Ok(())
}

// ============================================================================
// Integration Tests: ERC-20 Burnable Extension
// ============================================================================

#[e2e::test]
async fn burns(alice: Account) -> Result<()> {
    let contract_addr = deploy(alice.url(), &alice.pk(), None).await?;
    let contract_alice = Erc20::new(contract_addr, &alice.wallet);
    let alice_addr = alice.address();

    let balance = uint!(10_U256);
    let value = uint!(1_U256);

    let _ = watch!(contract_alice.mint(alice.address(), balance))?;

    let Erc20::balanceOfReturn { balance: initial_balance } =
        contract_alice.balanceOf(alice_addr).call().await?;
    let Erc20::totalSupplyReturn { totalSupply: initial_supply } =
        contract_alice.totalSupply().call().await?;

    let receipt = receipt!(contract_alice.burn(value))?;

    let Erc20::balanceOfReturn { balance } =
        contract_alice.balanceOf(alice_addr).call().await?;
    let Erc20::totalSupplyReturn { totalSupply: supply } =
        contract_alice.totalSupply().call().await?;

    assert!(receipt.emits(Erc20::Transfer {
        from: alice_addr,
        to: Address::ZERO,
        value,
    }));

    assert_eq!(initial_balance - value, balance);
    assert_eq!(initial_supply - value, supply);

    Ok(())
}

#[e2e::test]
async fn burn_rejects_insufficient_balance(alice: Account) -> Result<()> {
    let contract_addr = deploy(alice.url(), &alice.pk(), None).await?;
    let contract_alice = Erc20::new(contract_addr, &alice.wallet);
    let alice_addr = alice.address();

    let balance = uint!(10_U256);
    let value = uint!(11_U256);

    let _ = watch!(contract_alice.mint(alice.address(), balance))?;

    let Erc20::balanceOfReturn { balance: initial_balance } =
        contract_alice.balanceOf(alice_addr).call().await?;
    let Erc20::totalSupplyReturn { totalSupply: initial_supply } =
        contract_alice.totalSupply().call().await?;

    let err = send!(contract_alice.burn(value))
        .expect_err("should not burn when insufficient balance");
    assert!(err.reverted_with(Erc20::ERC20InsufficientBalance {
        sender: alice_addr,
        balance,
        needed: value
    }));

    let Erc20::balanceOfReturn { balance } =
        contract_alice.balanceOf(alice_addr).call().await?;
    let Erc20::totalSupplyReturn { totalSupply: supply } =
        contract_alice.totalSupply().call().await?;

    assert_eq!(initial_balance, balance);
    assert_eq!(initial_supply, supply);

    Ok(())
}

#[e2e::test]
async fn burns_from(alice: Account, bob: Account) -> Result<()> {
    let contract_addr = deploy(alice.url(), &alice.pk(), None).await?;
    let contract_alice = Erc20::new(contract_addr, &alice.wallet);
    let contract_bob = Erc20::new(contract_addr, &bob.wallet);

    let alice_addr = alice.address();
    let bob_addr = bob.address();

    let balance = uint!(10_U256);
    let value = uint!(1_U256);

    let _ = watch!(contract_alice.mint(alice.address(), balance))?;

    let Erc20::balanceOfReturn { balance: initial_alice_balance } =
        contract_alice.balanceOf(alice_addr).call().await?;
    let Erc20::balanceOfReturn { balance: initial_bob_balance } =
        contract_alice.balanceOf(bob_addr).call().await?;
    let Erc20::totalSupplyReturn { totalSupply: initial_supply } =
        contract_alice.totalSupply().call().await?;

    let _ = watch!(contract_alice.approve(bob_addr, balance))?;

    let Erc20::allowanceReturn { allowance: initial_allowance } =
        contract_alice.allowance(alice_addr, bob_addr).call().await?;

    let receipt = receipt!(contract_bob.burnFrom(alice_addr, value))?;

    let Erc20::balanceOfReturn { balance: alice_balance } =
        contract_alice.balanceOf(alice_addr).call().await?;
    let Erc20::balanceOfReturn { balance: bob_balance } =
        contract_alice.balanceOf(bob_addr).call().await?;
    let Erc20::totalSupplyReturn { totalSupply: supply } =
        contract_alice.totalSupply().call().await?;
    let Erc20::allowanceReturn { allowance } =
        contract_alice.allowance(alice_addr, bob_addr).call().await?;

    assert!(receipt.emits(Erc20::Transfer {
        from: alice_addr,
        to: Address::ZERO,
        value,
    }));

    assert_eq!(initial_alice_balance - value, alice_balance);
    assert_eq!(initial_bob_balance, bob_balance);
    assert_eq!(initial_supply - value, supply);
    assert_eq!(initial_allowance - value, allowance);

    Ok(())
}

#[e2e::test]
async fn burn_from_reverts_insufficient_balance(
    alice: Account,
    bob: Account,
) -> Result<()> {
    let contract_addr = deploy(alice.url(), &alice.pk(), None).await?;
    let contract_alice = Erc20::new(contract_addr, &alice.wallet);
    let contract_bob = Erc20::new(contract_addr, &bob.wallet);

    let alice_addr = alice.address();
    let bob_addr = bob.address();

    let balance = uint!(1_U256);
    let value = uint!(10_U256);

    let _ = watch!(contract_alice.mint(alice.address(), balance))?;

    let Erc20::balanceOfReturn { balance: initial_alice_balance } =
        contract_alice.balanceOf(alice_addr).call().await?;
    let Erc20::balanceOfReturn { balance: initial_bob_balance } =
        contract_alice.balanceOf(bob_addr).call().await?;
    let Erc20::totalSupplyReturn { totalSupply: initial_supply } =
        contract_alice.totalSupply().call().await?;

    let _ = watch!(contract_alice.approve(bob_addr, value))?;

    let Erc20::allowanceReturn { allowance: initial_allowance } =
        contract_alice.allowance(alice_addr, bob_addr).call().await?;

    let err = send!(contract_bob.burnFrom(alice_addr, value))
        .expect_err("should not burn when insufficient balance");

    assert!(err.reverted_with(Erc20::ERC20InsufficientBalance {
        sender: alice_addr,
        balance,
        needed: value
    }));

    let Erc20::balanceOfReturn { balance: alice_balance } =
        contract_alice.balanceOf(alice_addr).call().await?;
    let Erc20::balanceOfReturn { balance: bob_balance } =
        contract_alice.balanceOf(bob_addr).call().await?;
    let Erc20::totalSupplyReturn { totalSupply: supply } =
        contract_alice.totalSupply().call().await?;
    let Erc20::allowanceReturn { allowance } =
        contract_alice.allowance(alice_addr, bob_addr).call().await?;

    assert_eq!(initial_alice_balance, alice_balance);
    assert_eq!(initial_bob_balance, bob_balance);
    assert_eq!(initial_supply, supply);
    assert_eq!(initial_allowance, allowance);

    Ok(())
}

#[e2e::test]
async fn burn_from_rejects_insufficient_allowance(
    alice: Account,
    bob: Account,
) -> Result<()> {
    let contract_addr = deploy(alice.url(), &alice.pk(), None).await?;
    let contract_alice = Erc20::new(contract_addr, &alice.wallet);
    let contract_bob = Erc20::new(contract_addr, &bob.wallet);

    let alice_addr = alice.address();
    let bob_addr = bob.address();

    let balance = uint!(10_U256);
    let value = uint!(1_U256);

    let _ = watch!(contract_alice.mint(alice.address(), balance))?;

    let Erc20::balanceOfReturn { balance: initial_alice_balance } =
        contract_alice.balanceOf(alice_addr).call().await?;
    let Erc20::balanceOfReturn { balance: initial_bob_balance } =
        contract_alice.balanceOf(bob_addr).call().await?;
    let Erc20::totalSupplyReturn { totalSupply: initial_supply } =
        contract_alice.totalSupply().call().await?;

    let Erc20::allowanceReturn { allowance: initial_allowance } =
        contract_alice.allowance(alice_addr, bob_addr).call().await?;

    assert_eq!(initial_allowance, U256::ZERO);

    let err = send!(contract_bob.burnFrom(alice_addr, value))
        .expect_err("should not burn when insufficient allowance");

    assert!(err.reverted_with(Erc20::ERC20InsufficientAllowance {
        spender: bob_addr,
        allowance: U256::ZERO,
        needed: value
    }));

    let Erc20::balanceOfReturn { balance: alice_balance } =
        contract_alice.balanceOf(alice_addr).call().await?;
    let Erc20::balanceOfReturn { balance: bob_balance } =
        contract_alice.balanceOf(bob_addr).call().await?;
    let Erc20::totalSupplyReturn { totalSupply: supply } =
        contract_alice.totalSupply().call().await?;
    let Erc20::allowanceReturn { allowance } =
        contract_alice.allowance(alice_addr, bob_addr).call().await?;

    assert_eq!(initial_alice_balance, alice_balance);
    assert_eq!(initial_bob_balance, bob_balance);
    assert_eq!(initial_supply, supply);
    assert_eq!(initial_allowance, allowance);

    Ok(())
}

// ============================================================================
// Integration Tests: ERC-20 Capped Extension
// ============================================================================

#[e2e::test]
async fn mint_rejects_exceeding_cap(alice: Account) -> Result<()> {
    let contract_addr = deploy(alice.url(), &alice.pk(), None).await?;
    let contract_alice = Erc20::new(contract_addr, &alice.wallet);
    let alice_addr = alice.address();

    let one = uint!(1_U256);
    let two = uint!(2_U256);
    let cap = CAP;
    let balance = cap - one;

    let _ = watch!(contract_alice.mint(alice_addr, balance))?;

    let Erc20::balanceOfReturn { balance: initial_balance } =
        contract_alice.balanceOf(alice_addr).call().await?;
    let Erc20::totalSupplyReturn { totalSupply: initial_supply } =
        contract_alice.totalSupply().call().await?;

    let err = send!(contract_alice.mint(alice_addr, two))
        .expect_err("should not mint when exceeding the cap");
    assert!(err.reverted_with(Erc20::ERC20ExceededCap {
        increased_supply: balance + two,
        cap
    }));

    let Erc20::balanceOfReturn { balance } =
        contract_alice.balanceOf(alice_addr).call().await?;
    let Erc20::totalSupplyReturn { totalSupply: supply } =
        contract_alice.totalSupply().call().await?;

    assert_eq!(initial_balance, balance);
    assert_eq!(initial_supply, supply);

    Ok(())
}

#[e2e::test]
async fn mint_rejects_when_cap_reached(alice: Account) -> Result<()> {
    let contract_addr = deploy(alice.url(), &alice.pk(), None).await?;
    let contract_alice = Erc20::new(contract_addr, &alice.wallet);
    let alice_addr = alice.address();

    let one = uint!(1_U256);
    let cap = CAP;
    let balance = cap;

    let _ = watch!(contract_alice.mint(alice_addr, balance))?;

    let Erc20::balanceOfReturn { balance: initial_balance } =
        contract_alice.balanceOf(alice_addr).call().await?;
    let Erc20::totalSupplyReturn { totalSupply: initial_supply } =
        contract_alice.totalSupply().call().await?;

    let err = send!(contract_alice.mint(alice_addr, one))
        .expect_err("should not mint when the cap is reached");
    assert!(err.reverted_with(Erc20::ERC20ExceededCap {
        increased_supply: balance + one,
        cap
    }));

    let Erc20::balanceOfReturn { balance } =
        contract_alice.balanceOf(alice_addr).call().await?;
    let Erc20::totalSupplyReturn { totalSupply: supply } =
        contract_alice.totalSupply().call().await?;

    assert_eq!(initial_balance, balance);
    assert_eq!(initial_supply, supply);

    Ok(())
}

#[e2e::test]
async fn should_not_deploy_capped_with_invalid_cap(
    alice: Account,
) -> Result<()> {
    let invalid_cap = U256::ZERO;
    let err = deploy(alice.url(), &alice.pk(), Some(invalid_cap))
        .await
        .expect_err("should not deploy due to `ERC20InvalidCap`");

    assert!(err.reverted_with(Erc20::ERC20InvalidCap { cap: invalid_cap }));

    Ok(())
}

// ============================================================================
// Integration Tests: ERC-20 Pausable Extension
// ============================================================================

#[e2e::test]
async fn pauses(alice: Account) -> eyre::Result<()> {
    let contract_addr = deploy(alice.url(), &alice.pk(), None).await?;
    let contract = Erc20::new(contract_addr, &alice.wallet);

    let receipt = receipt!(contract.pause())?;

    assert!(receipt.emits(Erc20::Paused { account: alice.address() }));

    let Erc20::pausedReturn { paused } = contract.paused().call().await?;

    assert_eq!(true, paused);

    let result = contract.whenPaused().call().await;

    assert!(result.is_ok());

    let err = contract
        .whenNotPaused()
        .call()
        .await
        .expect_err("should return `EnforcedPause`");

    assert!(err.reverted_with(Erc20::EnforcedPause {}));

    Ok(())
}

#[e2e::test]
async fn unpauses(alice: Account) -> eyre::Result<()> {
    let contract_addr = deploy(alice.url(), &alice.pk(), None).await?;
    let contract = Erc20::new(contract_addr, &alice.wallet);

    let _ = watch!(contract.pause())?;

    let receipt = receipt!(contract.unpause())?;

    assert!(receipt.emits(Erc20::Unpaused { account: alice.address() }));

    let Erc20::pausedReturn { paused } = contract.paused().call().await?;

    assert_eq!(false, paused);

    let result = contract.whenNotPaused().call().await;

    assert!(result.is_ok());

    let err = contract
        .whenPaused()
        .call()
        .await
        .expect_err("should return `ExpectedPause`");

    assert!(err.reverted_with(Erc20::ExpectedPause {}));

    Ok(())
}

#[e2e::test]
async fn error_when_burn_in_paused_state(alice: Account) -> Result<()> {
    let contract_addr = deploy(alice.url(), &alice.pk(), None).await?;
    let contract = Erc20::new(contract_addr, &alice.wallet);
    let alice_addr = alice.address();

    let balance = uint!(10_U256);
    let value = uint!(1_U256);

    let _ = watch!(contract.mint(alice.address(), balance))?;

    let Erc20::balanceOfReturn { balance: initial_balance } =
        contract.balanceOf(alice_addr).call().await?;
    let Erc20::totalSupplyReturn { totalSupply: initial_supply } =
        contract.totalSupply().call().await?;

    let _ = watch!(contract.pause())?;

    let err =
        send!(contract.burn(value)).expect_err("should return EnforcedPause");
    assert!(err.reverted_with(Erc20::EnforcedPause {}));

    let Erc20::balanceOfReturn { balance } =
        contract.balanceOf(alice_addr).call().await?;
    let Erc20::totalSupplyReturn { totalSupply: supply } =
        contract.totalSupply().call().await?;

    assert_eq!(initial_balance, balance);
    assert_eq!(initial_supply, supply);

    Ok(())
}

#[e2e::test]
async fn error_when_burn_from_in_paused_state(
    alice: Account,
    bob: Account,
) -> Result<()> {
    let contract_addr = deploy(alice.url(), &alice.pk(), None).await?;
    let contract_alice = Erc20::new(contract_addr, &alice.wallet);
    let contract_bob = Erc20::new(contract_addr, &bob.wallet);

    let alice_addr = alice.address();
    let bob_addr = bob.address();

    let balance = uint!(10_U256);
    let value = uint!(1_U256);

    let _ = watch!(contract_alice.mint(alice.address(), balance))?;

    let Erc20::balanceOfReturn { balance: initial_alice_balance } =
        contract_alice.balanceOf(alice_addr).call().await?;
    let Erc20::balanceOfReturn { balance: initial_bob_balance } =
        contract_alice.balanceOf(bob_addr).call().await?;
    let Erc20::totalSupplyReturn { totalSupply: initial_supply } =
        contract_alice.totalSupply().call().await?;

    let _ = watch!(contract_alice.approve(bob_addr, balance))?;

    let Erc20::allowanceReturn { allowance: initial_allowance } =
        contract_alice.allowance(alice_addr, bob_addr).call().await?;

    let _ = watch!(contract_alice.pause())?;

    let err = send!(contract_bob.burnFrom(alice_addr, value))
        .expect_err("should return EnforcedPause");
    assert!(err.reverted_with(Erc20::EnforcedPause {}));

    let Erc20::balanceOfReturn { balance: alice_balance } =
        contract_alice.balanceOf(alice_addr).call().await?;
    let Erc20::balanceOfReturn { balance: bob_balance } =
        contract_alice.balanceOf(bob_addr).call().await?;
    let Erc20::totalSupplyReturn { totalSupply: supply } =
        contract_alice.totalSupply().call().await?;
    let Erc20::allowanceReturn { allowance } =
        contract_alice.allowance(alice_addr, bob_addr).call().await?;

    assert_eq!(initial_alice_balance, alice_balance);
    assert_eq!(initial_bob_balance, bob_balance);
    assert_eq!(initial_supply, supply);
    assert_eq!(initial_allowance, allowance);

    Ok(())
}

#[e2e::test]
async fn error_when_mint_in_paused_state(alice: Account) -> Result<()> {
    let contract_addr = deploy(alice.url(), &alice.pk(), None).await?;
    let contract = Erc20::new(contract_addr, &alice.wallet);
    let alice_addr = alice.address();

    let Erc20::balanceOfReturn { balance: initial_balance } =
        contract.balanceOf(alice_addr).call().await?;
    let Erc20::totalSupplyReturn { totalSupply: initial_supply } =
        contract.totalSupply().call().await?;

    assert_eq!(U256::ZERO, initial_balance);
    assert_eq!(U256::ZERO, initial_supply);

    let _ = watch!(contract.pause())?;

    let err = send!(contract.mint(alice_addr, uint!(1_U256)))
        .expect_err("should return EnforcedPause");
    assert!(err.reverted_with(Erc20::EnforcedPause {}));

    let Erc20::balanceOfReturn { balance } =
        contract.balanceOf(alice_addr).call().await?;
    let Erc20::totalSupplyReturn { totalSupply: total_supply } =
        contract.totalSupply().call().await?;

    assert_eq!(initial_balance, balance);
    assert_eq!(initial_supply, total_supply);
    Ok(())
}

#[e2e::test]
async fn error_when_transfer_in_paused_state(
    alice: Account,
    bob: Account,
) -> Result<()> {
    let contract_addr = deploy(alice.url(), &alice.pk(), None).await?;
    let contract_alice = Erc20::new(contract_addr, &alice.wallet);
    let alice_addr = alice.address();
    let bob_addr = bob.address();

    let balance = uint!(10_U256);

    let _ = watch!(contract_alice.mint(alice.address(), balance))?;

    let Erc20::balanceOfReturn { balance: initial_alice_balance } =
        contract_alice.balanceOf(alice_addr).call().await?;
    let Erc20::balanceOfReturn { balance: initial_bob_balance } =
        contract_alice.balanceOf(bob_addr).call().await?;
    let Erc20::totalSupplyReturn { totalSupply: initial_supply } =
        contract_alice.totalSupply().call().await?;

    let _ = watch!(contract_alice.pause())?;

    let err = send!(contract_alice.transfer(bob_addr, uint!(1_U256)))
        .expect_err("should return EnforcedPause");
    assert!(err.reverted_with(Erc20::EnforcedPause {}));

    let Erc20::balanceOfReturn { balance: alice_balance } =
        contract_alice.balanceOf(alice_addr).call().await?;
    let Erc20::balanceOfReturn { balance: bob_balance } =
        contract_alice.balanceOf(bob_addr).call().await?;
    let Erc20::totalSupplyReturn { totalSupply: supply } =
        contract_alice.totalSupply().call().await?;

    assert_eq!(initial_alice_balance, alice_balance);
    assert_eq!(initial_bob_balance, bob_balance);
    assert_eq!(initial_supply, supply);

    Ok(())
}

#[e2e::test]
async fn error_when_transfer_from(alice: Account, bob: Account) -> Result<()> {
    let contract_addr = deploy(alice.url(), &alice.pk(), None).await?;
    let contract_alice = Erc20::new(contract_addr, &alice.wallet);
    let contract_bob = Erc20::new(contract_addr, &bob.wallet);

    let alice_addr = alice.address();
    let bob_addr = bob.address();

    let balance = uint!(10_U256);

    let _ = watch!(contract_alice.mint(alice.address(), balance))?;

    let Erc20::balanceOfReturn { balance: initial_alice_balance } =
        contract_alice.balanceOf(alice_addr).call().await?;
    let Erc20::balanceOfReturn { balance: initial_bob_balance } =
        contract_alice.balanceOf(bob_addr).call().await?;
    let Erc20::totalSupplyReturn { totalSupply: initial_supply } =
        contract_alice.totalSupply().call().await?;

    let _ = watch!(contract_alice.approve(bob_addr, balance))?;

    let Erc20::allowanceReturn { allowance: initial_allowance } =
        contract_alice.allowance(alice_addr, bob_addr).call().await?;

    let _ = watch!(contract_alice.pause())?;

    let err =
        send!(contract_bob.transferFrom(alice_addr, bob_addr, uint!(1_U256)))
            .expect_err("should return EnforcedPause");
    assert!(err.reverted_with(Erc20::EnforcedPause {}));

    let Erc20::balanceOfReturn { balance: alice_balance } =
        contract_alice.balanceOf(alice_addr).call().await?;
    let Erc20::balanceOfReturn { balance: bob_balance } =
        contract_alice.balanceOf(bob_addr).call().await?;
    let Erc20::totalSupplyReturn { totalSupply: supply } =
        contract_alice.totalSupply().call().await?;
    let Erc20::allowanceReturn { allowance } =
        contract_alice.allowance(alice_addr, bob_addr).call().await?;

    assert_eq!(initial_alice_balance, alice_balance);
    assert_eq!(initial_bob_balance, bob_balance);
    assert_eq!(initial_supply, supply);
    assert_eq!(initial_allowance, allowance);

    Ok(())
}<|MERGE_RESOLUTION|>--- conflicted
+++ resolved
@@ -2,12 +2,7 @@
 
 use abi::Erc20;
 use alloy::{
-<<<<<<< HEAD
-    network::ReceiptResponse,
     primitives::{uint, Address, U256},
-=======
-    primitives::{Address, U256},
->>>>>>> 111b166f
     sol,
     sol_types::SolConstructor,
 };
