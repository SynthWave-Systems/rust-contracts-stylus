--- conflicted
+++ resolved
@@ -25,18 +25,7 @@
           cache-key: "gas-bench"
           rustflags: ""
 
-<<<<<<< HEAD
       - name: Install solc
-=======
-      - uses: Swatinem/rust-cache@v2
-        with:
-          key: "gas-bench"
-
-      - name: install cargo-stylus
-        run: cargo install cargo-stylus@0.5.1
-
-      - name: install solc
->>>>>>> b0aff831
         run: |
           curl -LO https://github.com/ethereum/solidity/releases/download/v0.8.24/solc-static-linux
           sudo mv solc-static-linux /usr/bin/solc
